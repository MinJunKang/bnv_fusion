--- conflicted
+++ resolved
@@ -62,12 +62,11 @@
 python src/run_e2e.py model=fusion_pointnet_model dataset=fusion_inference_dataset trainer.checkpoint=$PWD/pretrained/pointnet.ckpt
 ```
 
-<<<<<<< HEAD
 # Training the embedding (optional)
 Instead of using the pretrained model provided, you can also train the local embedding yourself by running the following command
 ```
 python src/train.py model=fusion_pointnet_modeldataset=fusion_pointnet_dataset model.voxel_size=0.01 model.min_pts_in_grid=8 model.train_ray_splits=1000 model.tcnn_config=$PWD/src/models/tcnn_config.json
-=======
+```
 ## Citation
 If you find our code or paper useful, please cite
 ```bibtex
@@ -77,5 +76,4 @@
   booktitle = {Proceedings of the IEEE/CVF Conference on Computer Vision and Pattern Recognition (CVPR)},
   year      = {2022}
 }
->>>>>>> ff2503e2
 ```